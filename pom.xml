--- conflicted
+++ resolved
@@ -44,12 +44,6 @@
                 <version>2.0.0.RELEASE</version>
             </dependency>
             <dependency>
-<<<<<<< HEAD
-                <groupId>org.apache.httpcomponents</groupId>
-                <artifactId>httpasyncclient</artifactId>
-                <version>4.1.3</version>
-            </dependency>
-            <dependency>
                 <groupId>org.junit.jupiter</groupId>
                 <artifactId>junit-jupiter-api</artifactId>
                 <scope>compile</scope>
@@ -58,11 +52,6 @@
             <dependency>
                 <groupId>org.junit.jupiter</groupId>
                 <artifactId>junit-jupiter-params</artifactId>
-=======
-                <groupId>junit</groupId>
-                <artifactId>junit</artifactId>
-                <version>4.12</version>
->>>>>>> 154bb22e
                 <scope>test</scope>
                 <version>5.1.0</version>
             </dependency>
