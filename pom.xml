<?xml version="1.0" encoding="UTF-8"?>
<project xmlns="http://maven.apache.org/POM/4.0.0"
         xmlns:xsi="http://www.w3.org/2001/XMLSchema-instance"
         xsi:schemaLocation="http://maven.apache.org/POM/4.0.0 http://maven.apache.org/xsd/maven-4.0.0.xsd">
    <modelVersion>4.0.0</modelVersion>

    <groupId>com.vmware.card-connectors</groupId>
    <artifactId>connectors-parent</artifactId>
<<<<<<< HEAD
    <version>1.1-SNAPSHOT</version>
=======
    <version>1.0.0</version>
>>>>>>> 5b919f54
    <packaging>pom</packaging>


    <parent>
        <groupId>org.springframework.boot</groupId>
        <artifactId>spring-boot-starter-parent</artifactId>
        <version>1.5.9.RELEASE</version>
    </parent>

    <properties>
        <connector.name>overrideme</connector.name>
    </properties>

    <name>Workspace One Connectors Parent</name>
    <description>Connectors that have been developed for Workspace One Mobile Flows</description>
    <url>https://github.com/vmware/connectors-workspace-one</url>

    <licenses>
        <license>
            <name>BSD-2</name>
            <url>https://opensource.org/licenses/BSD-2-Clause</url>
            <distribution>repo</distribution>
        </license>
    </licenses>

    <scm>
        <url>https://github.com/vmware/connectors-workspace-one</url>
    </scm>

    <dependencyManagement>
        <dependencies>
            <dependency>
                <groupId>org.apache.httpcomponents</groupId>
                <artifactId>httpasyncclient</artifactId>
                <version>4.1.3</version>
            </dependency>
            <dependency>
                <groupId>junit</groupId>
                <artifactId>junit</artifactId>
                <version>4.12</version>
                <scope>test</scope>
            </dependency>
            <dependency>
                <groupId>com.vmware.card-connectors</groupId>
                <artifactId>connectors-common</artifactId>
                <version>${project.version}</version>
            </dependency>
            <dependency>
                <groupId>com.vmware.card-connectors</groupId>
                <artifactId>connectors-common-test</artifactId>
                <version>${project.version}</version>
                <scope>test</scope>
            </dependency>
            <dependency>
                <groupId>io.jsonwebtoken</groupId>
                <artifactId>jjwt</artifactId>
                <version>0.9.0</version>
            </dependency>
            <dependency>
                <groupId>org.apache.commons</groupId>
                <artifactId>commons-lang3</artifactId>
                <version>3.7</version>
            </dependency>
            <dependency>
                <groupId>commons-io</groupId>
                <artifactId>commons-io</artifactId>
                <version>2.6</version>
            </dependency>
            <dependency>
                <groupId>org.pojomatic</groupId>
                <artifactId>pojomatic</artifactId>
                <version>2.0.1</version>
            </dependency>
            <dependency>
                <groupId>com.fasterxml.jackson.datatype</groupId>
                <artifactId>jackson-datatype-jsr310</artifactId>
                <version>2.9.3</version>
            </dependency>
            <dependency>
                <groupId>org.springframework.security</groupId>
                <artifactId>spring-security-jwt</artifactId>
                <version>1.0.8.RELEASE</version>
            </dependency>
            <dependency>
                <groupId>io.reactivex</groupId>
                <artifactId>rxjava</artifactId>
                <version>1.3.4</version>
            </dependency>
            <dependency>
                <groupId>com.google.guava</groupId>
                <artifactId>guava</artifactId>
                <version>23.5-jre</version>
            </dependency>
            <dependency>
                <groupId>com.github.fge</groupId>
                <artifactId>json-schema-core</artifactId>
                <version>1.2.5</version>
            </dependency>
            <dependency>
                <groupId>com.github.fge</groupId>
                <artifactId>json-schema-validator</artifactId>
                <version>2.2.6</version>
            </dependency>
        </dependencies>

    </dependencyManagement>

    <modules>
        <module>common</module>
        <module>common-test</module>
        <module>connectors</module>
    </modules>

    <build>
        <pluginManagement>
            <plugins>
                <plugin>
                    <groupId>org.springframework.boot</groupId>
                    <artifactId>spring-boot-maven-plugin</artifactId>
                    <configuration>
                        <profiles>
                            <profile>dev</profile>
                        </profiles>
                    </configuration>
                </plugin>
                <plugin>
                    <artifactId>maven-enforcer-plugin</artifactId>
                    <version>1.4.1</version>
                    <executions>
                        <execution>
                            <goals>
                                <goal>enforce</goal>
                            </goals>
                            <configuration>
                                <rules>
                                    <requireReleaseDeps>
                                        <onlyWhenRelease>true</onlyWhenRelease>
                                    </requireReleaseDeps>
                                </rules>
                            </configuration>
                        </execution>
                    </executions>
                </plugin>
                <plugin>
                    <artifactId>maven-compiler-plugin</artifactId>
                    <version>3.5.1</version>
                    <configuration>
                        <source>1.8</source>
                        <target>1.8</target>
                    </configuration>
                </plugin>
                <plugin>
                    <artifactId>maven-pmd-plugin</artifactId>
                    <version>3.8</version>
                    <configuration>
                        <rulesets>
                            <ruleset>${project.parent.parent.basedir}/pmdrules.xml</ruleset>
                        </rulesets>
                        <targetJdk>1.8</targetJdk>
                    </configuration>
                    <dependencies>
                        <dependency>
                            <groupId>net.sourceforge.pmd</groupId>
                            <artifactId>pmd-java</artifactId>
                            <version>5.8.1</version>
                        </dependency>
                        <dependency>
                            <groupId>net.sourceforge.pmd</groupId>
                            <artifactId>pmd-core</artifactId>
                            <version>5.8.1</version>
                        </dependency>
                    </dependencies>
                    <executions>
                        <execution>
                            <goals>
                                <goal>check</goal>
                                <goal>cpd-check</goal>
                            </goals>
                        </execution>
                    </executions>
                </plugin>
                <plugin>
                    <groupId>org.jacoco</groupId>
                    <artifactId>jacoco-maven-plugin</artifactId>
                    <version>0.7.7.201606060606</version>
                    <executions>
                        <execution>
                            <id>jacoco-initialize</id>
                            <goals>
                                <goal>prepare-agent</goal>
                            </goals>
                        </execution>
                        <execution>
                            <id>jacoco-site</id>
                            <phase>package</phase>
                            <goals>
                                <goal>report</goal>
                            </goals>
                        </execution>
                    </executions>
                </plugin>
                <plugin>
                    <artifactId>maven-source-plugin</artifactId>
                    <version>3.0.1</version>
                    <executions>
                        <execution>
                            <id>attach-sources</id>
                            <phase>verify</phase>
                            <goals>
                                <goal>jar-no-fork</goal>
                            </goals>
                        </execution>
                    </executions>
                </plugin>
                <plugin>
                    <groupId>org.codehaus.mojo</groupId>
                    <artifactId>rpm-maven-plugin</artifactId>
                    <version>2.1.5</version>
                    <executions>
                        <execution>
                            <id>attached-rpm</id>
                            <goals>
                                <goal>attached-rpm</goal>
                            </goals>
                        </execution>
                    </executions>
                    <configuration>
                        <license>BSD-2</license>
                        <group>VMware AirWatch</group>
                        <provides>
                            <provide>${connector.name}-connector</provide>
                        </provides>
                        <requires>
                            <require>jre >= 1.8</require>
                            <require>systemd >= 219</require>
                            <require>systemd-units >= 219</require>
                        </requires>
                        <mappings>
                            <!-- Create a systemd service file to be enabled in the post-install script -->
                            <mapping>
                                <directoryIncluded>false</directoryIncluded>
                                <directory>/usr/lib/systemd/system/</directory>
                                <filemode>660</filemode>
                                <username>roswell</username>
                                <groupname>roswell</groupname>
                                <sources>
                                    <source>
                                        <location>src/main/service/rhel/files/systemd/${connector.name}-connector.service</location>
                                    </source>
                                </sources>
                            </mapping>
                            <!-- Create the dir to hold jar and default config (with execute privilege or else spring might not find the conf files) -->
                            <mapping>
                                <directory>/opt/vmware/connectors/${connector.name}/</directory>
                                <filemode>770</filemode>
                                <username>roswell</username>
                                <groupname>roswell</groupname>
                            </mapping>
                            <!-- Include the actual jar to run -->
                            <mapping>
                                <directory>/opt/vmware/connectors/${connector.name}/</directory>
                                <filemode>660</filemode>
                                <username>roswell</username>
                                <groupname>roswell</groupname>
                                <artifact />
                            </mapping>
                            <!-- Give ops sensible default config files -->
                            <mapping>
                                <directory>/opt/vmware/connectors/${connector.name}/</directory>
                                <filemode>660</filemode>
                                <username>roswell</username>
                                <groupname>roswell</groupname>
                                <sources>
                                    <source>
                                        <location>src/main/service/rhel/files/default-conf/</location>
                                    </source>
                                </sources>
                            </mapping>
                            <!-- Include our README.md with instructions and notes -->
                            <mapping>
                                <directory>/opt/vmware/connectors/${connector.name}/</directory>
                                <filemode>660</filemode>
                                <username>roswell</username>
                                <groupname>roswell</groupname>
                                <sources>
                                    <source>
                                        <location>README.md</location>
                                    </source>
                                </sources>
                            </mapping>
                            <!-- Include our license file -->
                            <mapping>
                                <directory>/opt/vmware/connectors/${connector.name}/</directory>
                                <filemode>660</filemode>
                                <username>roswell</username>
                                <groupname>roswell</groupname>
                                <sources>
                                    <source>
                                        <location>../../LICENSE.txt</location>
                                    </source>
                                </sources>
                            </mapping>
                            <!-- Make an empty config dir for ops to put their overrides (with execute privilege or else spring might have problems) -->
                            <mapping>
                                <directory>/etc/opt/vmware/connectors/${connector.name}/</directory>
                                <filemode>770</filemode>
                                <username>roswell</username>
                                <groupname>roswell</groupname>
                            </mapping>
                            <!-- Make an empty dir for the logs (with execute privilege for easy ls'ing of files) -->
                            <mapping>
                                <directory>/var/log/vmware/connectors/${connector.name}/</directory>
                                <filemode>770</filemode>
                                <username>roswell</username>
                                <groupname>roswell</groupname>
                            </mapping>
                        </mappings>
                        <preinstallScriptlet>
                            <script>
                                # https://unix.stackexchange.com/questions/59228/recommended-procedure-to-create-a-user-group-during-rpm-install
                                # https://superuser.com/questions/168461/managing-service-accounts-in-an-rpm-spec
                                getent group roswell >/dev/null 2>&amp;1 || groupadd -r roswell
                                getent passwd roswell >/dev/null 2>&amp;1 || useradd -r -s /bin/false roswell -g roswell
                            </script>
                        </preinstallScriptlet>
                        <postinstallScriptlet>
                            <script>
                                systemctl daemon-reload

                                # Don't necessarily start the service because: https://fedoraproject.org/wiki/Packaging:Systemd

                                systemctl enable ${connector.name}-connector

                                # If this is an upgrade, then restart the service with the new code
                                if [ "$1" -gt 1 ]
                                then
                                systemctl restart ${connector.name}-connector
                                fi
                            </script>
                        </postinstallScriptlet>
                        <preremoveScriptlet>
                            <script>
                                # https://superuser.com/questions/513159/how-to-remove-systemd-services
                                # https://stackoverflow.com/questions/7398834/rpm-upgrade-uninstalls-the-rpm
                                # https://docs-old.fedoraproject.org/en-US/Fedora_Draft_Documentation/0.1/html/RPM_Guide/ch09s04s05.html

                                # If this is being removed instead of updated, stop and disable the service
                                if [ "$1" = 0 ]
                                then
                                systemctl stop ${connector.name}-connector
                                systemctl disable ${connector.name}-connector
                                fi

                                systemctl daemon-reload

                                systemctl reset-failed
                            </script>
                        </preremoveScriptlet>
                    </configuration>
                </plugin>
                <plugin>
                    <groupId>org.apache.maven.plugins</groupId>
                    <artifactId>maven-jxr-plugin</artifactId>
                    <version>2.5</version>
                </plugin>
                <plugin>
                    <groupId>org.apache.maven.plugins</groupId>
                    <artifactId>maven-source-plugin</artifactId>
                    <version>3.0.1</version>
                    <executions>
                        <execution>
                            <id>attach-sources</id>
                            <phase>verify</phase>
                            <goals>
                                <goal>jar-no-fork</goal>
                            </goals>
                        </execution>
                    </executions>
                </plugin>
                <plugin>
                    <groupId>org.apache.maven.plugins</groupId>
                    <artifactId>maven-gpg-plugin</artifactId>
                    <version>1.6</version>
                    <executions>
                        <execution>
                            <id>sign-artifacts</id>
                            <phase>verify</phase>
                            <goals>
                                <goal>sign</goal>
                            </goals>
                            <configuration>
                                <keyname>0xAFCEE1CE</keyname>
                            </configuration>
                        </execution>
                    </executions>
                </plugin>
                <plugin>
                    <groupId>org.apache.maven.plugins</groupId>
                    <artifactId>maven-javadoc-plugin</artifactId>
                    <version>3.0.0</version>
                    <executions>
                        <execution>
                            <id>attach-javadocs</id>
                            <goals>
                                <goal>jar</goal>
                            </goals>
                        </execution>
                    </executions>
                </plugin>
                <plugin>
                    <groupId>org.sonatype.plugins</groupId>
                    <artifactId>nexus-staging-maven-plugin</artifactId>
                    <version>1.6.8</version>
                    <extensions>true</extensions>
                    <configuration>
                        <serverId>ossrhvmw</serverId>
                        <nexusUrl>https://oss.sonatype.org/</nexusUrl>
                        <autoReleaseAfterClose>true</autoReleaseAfterClose>
                    </configuration>
                </plugin>
            </plugins>
        </pluginManagement>

        <plugins>
            <plugin>
                <groupId>org.sonatype.plugins</groupId>
                <artifactId>nexus-staging-maven-plugin</artifactId>
            </plugin>
        </plugins>

    </build>

    <reporting>
        <plugins>
            <plugin>
                <groupId>org.apache.maven.plugins</groupId>
                <artifactId>maven-jxr-plugin</artifactId>
            </plugin>
        </plugins>
    </reporting>

    <distributionManagement>
        <snapshotRepository>
            <id>ossrhvmw</id>
            <url>https://oss.sonatype.org/content/repositories/snapshots</url>
        </snapshotRepository>
        <repository>
            <id>ossrhvmw</id>
            <url>https://oss.sonatype.org/service/local/staging/deploy/maven2/</url>
        </repository>
    </distributionManagement>

    <profiles>
        <profile>
            <id>release</id>
            <build>
                <plugins>
                    <plugin>
                        <groupId>org.apache.maven.plugins</groupId>
                        <artifactId>maven-source-plugin</artifactId>
                    </plugin>
                    <plugin>
                        <groupId>org.apache.maven.plugins</groupId>
                        <artifactId>maven-gpg-plugin</artifactId>
                    </plugin>
                    <plugin>
                        <groupId>org.apache.maven.plugins</groupId>
                        <artifactId>maven-javadoc-plugin</artifactId>
                    </plugin>
                </plugins>
            </build>
        </profile>
    </profiles>

</project><|MERGE_RESOLUTION|>--- conflicted
+++ resolved
@@ -6,11 +6,7 @@
 
     <groupId>com.vmware.card-connectors</groupId>
     <artifactId>connectors-parent</artifactId>
-<<<<<<< HEAD
     <version>1.1-SNAPSHOT</version>
-=======
-    <version>1.0.0</version>
->>>>>>> 5b919f54
     <packaging>pom</packaging>
 
 
