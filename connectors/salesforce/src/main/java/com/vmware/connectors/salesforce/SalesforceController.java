--- conflicted
+++ resolved
@@ -308,20 +308,11 @@
         List<Card> oppCards = new ArrayList<>();
         for (int oppIndex = 0; oppIndex < oppCount; oppIndex++) {
 
-<<<<<<< HEAD
-            final String prefix = String.format("$.records[%d]", oppIndex);
-
-            final String name = opportunities.read(String.format("$.records[%d].Name", oppIndex));
-
-            final List<Object> feedComments = opportunities.read(
-                    String.format("$.records[%d].Feeds.records[*]", oppIndex));
-=======
             String prefix = String.format("$.records[%d]", oppIndex);
 
             String name = opportunities.read(prefix + ".Name");
 
             List<Object> feedComments = opportunities.read(prefix + ".Feeds.records[*]");
->>>>>>> 64fb9c05
 
             final CardBody.Builder cardBodyBuilder = new CardBody.Builder()
                     .setDescription(cardTextAccessor.getMessage("opportunity.description", locale))
@@ -380,6 +371,11 @@
             return;
         }
 
+        // Add card actions for updating the next step and close date fields.
+        addCardAction(routingPrefix, locale, card, opportunityId);
+    }
+
+    private void addCardAction(String routingPrefix, Locale locale, Card.Builder card, String opportunityId) {
         final String updateNextDateUrl = String.format("opportunity/%s/nextstep", opportunityId);
         final CardAction.Builder nextStepAction = new CardAction.Builder()
                 .setLabel(this.cardTextAccessor.getActionLabel("opportunity.update.nextstep", locale))
