--- conflicted
+++ resolved
@@ -5,11 +5,7 @@
   "object_types": {
     "card": {
       "doc": {
-<<<<<<< HEAD
-        "href": "https://github.com/vmware/connectors-workspace-one/blob/watson_poc/connectors/servicenow/schema.json"
-=======
         "href": "https://github.com/vmware-samples/card-connectors-guide/wiki/Card-Responses"
->>>>>>> e548a4a8
       },
       "fields": {
         "ticket_id": {
