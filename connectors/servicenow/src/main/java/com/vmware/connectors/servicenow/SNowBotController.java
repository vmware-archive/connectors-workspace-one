--- conflicted
+++ resolved
@@ -228,7 +228,6 @@
         return objectsBuilder.build();
     }
 
-<<<<<<< HEAD
     private Link getItemImageLink(String baseUrl, String itemPicture) {
         // When there isn't a picture associated, it says - "picture": ""
         if (StringUtils.isBlank(itemPicture)) {
@@ -241,33 +240,6 @@
                         .toUriString());
     }
 
-    //returns id of service catalog for matching title from the results.
-    private Mono<String> callForSysIdByResultTitle(String endpoint, String title, String auth, URI baseUri) {
-        logger.trace("read sys_id by title for endpoint:{}, title:{}", endpoint, title);
-        return rest.get()
-                .uri(uriBuilder -> uriBuilder
-                        .scheme(baseUri.getScheme())
-                        .host(baseUri.getHost())
-                        .port(baseUri.getPort())
-                        .path(endpoint)
-                        .build())
-                .header(AUTHORIZATION, auth)
-                .retrieve()
-                .bodyToMono(JsonDocument.class)
-                .flatMap(doc -> {
-                    List<String> sysIds = doc.read(String.format("$.result[?(@.title=~/.*%s/i)].sys_id", title));
-                    if (sysIds != null && sysIds.size() == 1) {
-                        return Mono.just(sysIds.get(0));
-                    }
-
-                    logger.debug("Couldn't find the sys_id for title:{}, endpoint:{}, baseUrl:{}",
-                            title, endpoint, baseUri);
-                    return Mono.error(new CatalogReadException("Can't find " + title));
-                });
-    }
-
-=======
->>>>>>> 44a7f4d7
     @DeleteMapping(
             path = "/api/v1/tasks/{taskId}",
             produces = MediaType.APPLICATION_JSON_VALUE
