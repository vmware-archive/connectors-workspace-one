--- conflicted
+++ resolved
@@ -180,22 +180,8 @@
         Card.Builder builder = new Card.Builder()
                 .setName("Coupa")
                 .setHeader(cardTextAccessor.getMessage("hub.coupa.header", locale, reportName))
-<<<<<<< HEAD
                 .setBody(buildCardBody(locale, requestDetails))
-=======
                 .setBackendId(requestId)
-                .setBody(
-                        new CardBody.Builder()
-                                .addField(makeGeneralField(locale, "hub.coupa.submissionDate", requestDetails.getSubmittedAt()))
-                                .addField(makeGeneralField(locale, "hub.coupa.costCenter", requestDetails.getRequestorCostCenter()))
-                                .addField(makeGeneralField(locale, "hub.coupa.requestId", requestDetails.getId()))
-                                .addField(makeGeneralField(locale, "hub.coupa.requestDescription", requestDetails.getRequisitionDescription()))
-                                .addField(makeGeneralField(locale, "hub.coupa.requester", getRequestorName(requestDetails)))
-                                .addField(makeGeneralField(locale, "hub.coupa.expenseAmount", getFormattedAmount(requestDetails.getMobileTotal())))
-                                .addField(makeGeneralField(locale, "hub.coupa.justification", requestDetails.getJustification()))
-                                .build()
-                )
->>>>>>> 24a45342
                 .addAction(makeApprovalAction(routingPrefix, requestId, locale,
                         true, "api/approve/", "hub.coupa.approve", "hub.coupa.approve.comment.label"))
                 .addAction(makeApprovalAction(routingPrefix, requestId, locale,
