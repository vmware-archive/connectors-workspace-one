/*
 * Copyright © 2017 VMware, Inc. All Rights Reserved.
 * SPDX-License-Identifier: BSD-2-Clause
 */

package com.vmware.connectors.concur;

import com.google.common.collect.ImmutableList;
import com.vmware.connectors.common.json.JsonDocument;
import com.vmware.connectors.common.payloads.request.CardRequest;
import com.vmware.connectors.common.payloads.response.*;
import com.vmware.connectors.common.utils.CardTextAccessor;
import com.vmware.connectors.common.utils.CommonUtils;
import com.vmware.connectors.common.utils.Reactive;
import org.apache.commons.io.IOUtils;
import org.apache.commons.lang3.StringUtils;
import org.slf4j.Logger;
import org.slf4j.LoggerFactory;
import org.springframework.beans.factory.annotation.Autowired;
import org.springframework.beans.factory.annotation.Value;
import org.springframework.core.io.Resource;
import org.springframework.http.HttpMethod;
import org.springframework.http.ResponseEntity;
import org.springframework.util.LinkedMultiValueMap;
import org.springframework.util.MultiValueMap;
import org.springframework.web.bind.annotation.*;
import org.springframework.web.reactive.function.BodyInserters;
import org.springframework.web.reactive.function.client.WebClient;
import org.springframework.web.util.HtmlUtils;
import org.springframework.web.util.UriComponentsBuilder;
import reactor.core.publisher.Flux;
import reactor.core.publisher.Mono;

import javax.servlet.http.HttpServletRequest;
import javax.validation.Valid;
import java.io.IOException;
import java.nio.charset.Charset;
import java.nio.charset.StandardCharsets;
import java.util.Base64;
import java.util.Locale;
import java.util.Set;
import java.util.concurrent.ExecutionException;

import static com.vmware.connectors.common.utils.CommonUtils.APPROVAL_ACTIONS;
import static com.vmware.connectors.concur.ConcurConstants.ConcurRequestActions.*;
import static com.vmware.connectors.concur.ConcurConstants.ConcurResponseActions.SUBMITTED_AND_PENDING_APPROVAL;
import static com.vmware.connectors.concur.ConcurConstants.Fields.EXPENSE_REPORT_ID;
import static com.vmware.connectors.concur.ConcurConstants.Header.*;
import static com.vmware.connectors.concur.ConcurConstants.RequestParam.REASON;
import static org.springframework.http.HttpHeaders.AUTHORIZATION;
import static org.springframework.http.MediaType.*;

@RestController
public class ConcurController {

    private static final Logger logger = LoggerFactory.getLogger(ConcurController.class);

<<<<<<< HEAD
    private final static String METADATA_PATH = "/discovery/metadata.json";

=======
>>>>>>> 1d6adaac
    private final WebClient rest;
    private final String metadata;
    private final CardTextAccessor cardTextAccessor;
    private final Resource concurrRequestTemplate;

    private final String clientId;
    private final String clientSecret;
    private final String oauthTokenUrl;

    // Client credentials token fields.
    private static final String CLIENT_ID = "client_id";
    private static final String CLIENT_SECRET = "client_secret";
    private static final String USERNAME = "username";
    private static final String PASSWORD = "password";
    private static final String CRED_TYPE = "credtype";
    private static final String GRANT_TYPE = "grant_type";
    private static final String BEARER = "Bearer ";

    @Autowired
    public ConcurController(WebClient rest,
                            CardTextAccessor cardTextAccessor,
<<<<<<< HEAD
                            @Value("classpath:static/templates/concur-request-template.xml") Resource concurRequestTemplate,
                            @Value("classpath:static/discovery/metadata.json") Resource metadataJsonResource) throws IOException {
=======
                            @Value("${concur.client-id}") final String clientId,
                            @Value("${concur.client-secret}") final String clientSecret,
                            @Value("${concur.oauth-instance-url}") final String oauthTokenUrl,
                            @Value("classpath:static/templates/concur-request-template.xml") Resource concurRequestTemplate) {
>>>>>>> 1d6adaac
        this.rest = rest;
        this.cardTextAccessor = cardTextAccessor;
        this.clientId = clientId;
        this.clientSecret = clientSecret;
        this.oauthTokenUrl = oauthTokenUrl;
        this.concurrRequestTemplate = concurRequestTemplate;
        this.metadata = IOUtils.toString(metadataJsonResource.getInputStream(), Charset.defaultCharset());
    }

    @GetMapping(path = METADATA_PATH)
    public ResponseEntity<String> getMetadata(HttpServletRequest request) {
        String requestUrl = request.getRequestURL().toString();
        return ResponseEntity.ok(this.metadata.replace("CONNECTOR_HOST", requestUrl.split(METADATA_PATH)[0]));
    }

    @PostMapping(path = "/cards/requests",
            produces = APPLICATION_JSON_VALUE,
            consumes = APPLICATION_JSON_VALUE)
    public Mono<Cards> getCards(
            @RequestHeader(name = AUTHORIZATION_HEADER) final String authHeader,
            @RequestHeader(name = BACKEND_BASE_URL_HEADER) final String baseUrl,
            @RequestHeader(name = ROUTING_PREFIX) final String routingPrefix,
            final Locale locale,
            @Valid @RequestBody CardRequest cardRequest,
            final HttpServletRequest request) {

        final Set<String> expenseReportIds = cardRequest.getTokens(EXPENSE_REPORT_ID);

        return Flux.fromIterable(expenseReportIds)
                .flatMap(expenseReportId -> getCardForExpenseReport(
                        authHeader, expenseReportId, baseUrl,
                        routingPrefix, locale, request))
                .collect(Cards::new, (cards, card) -> cards.getCards().add(card))
                .defaultIfEmpty(new Cards())
                .subscriberContext(Reactive.setupContext());
    }

    private Mono<String> fetchOAuthToken(final String authHeader,
                                   final String clientId,
                                   final String clientSecret) {
        final String authValue = authHeader.substring("Basic".length()).trim();
        final byte[] decodedAuthValue = Base64.getDecoder().decode(authValue);
        final String decodedValue = new String(decodedAuthValue, StandardCharsets.UTF_8);
        final String userName = decodedValue.split(":")[0];
        final String password = decodedValue.split(":")[1];

        final MultiValueMap<String, String> body = new LinkedMultiValueMap<>();
        body.put(CLIENT_ID, ImmutableList.of(clientId));
        body.put(CLIENT_SECRET, ImmutableList.of(clientSecret));
        body.put(USERNAME, ImmutableList.of(userName));
        body.put(PASSWORD, ImmutableList.of(password));
        body.put(GRANT_TYPE, ImmutableList.of(PASSWORD));
        body.put(CRED_TYPE, ImmutableList.of(PASSWORD));

        return rest.post()
                .uri(UriComponentsBuilder.fromHttpUrl(oauthTokenUrl).path("/oauth2/v0/token").toUriString())
                .contentType(APPLICATION_FORM_URLENCODED)
                .body(BodyInserters.fromFormData(body))
                .retrieve()
                .bodyToMono(JsonDocument.class)
                .map(jsonDocument -> BEARER + jsonDocument.read("$.access_token"));
    }

    @PostMapping(path = "/api/expense/approve/{expenseReportId}",
            consumes = APPLICATION_FORM_URLENCODED_VALUE,
            produces = APPLICATION_JSON_VALUE)
    public Mono<String> approveRequest(
            @RequestHeader(name = AUTHORIZATION_HEADER) final String authHeader,
            @RequestHeader(name = BACKEND_BASE_URL_HEADER) final String baseUrl,
            @RequestParam(name = REASON) final String reason,
            @PathVariable(name = ConcurConstants.PathVariable.EXPENSE_REPORT_ID) final String workflowstepId) throws IOException, ExecutionException, InterruptedException {
        logger.debug("Approving the concur expense for the base concur URL: {} and expense report with ID: {}", baseUrl, workflowstepId);

        return makeConcurActionRequest(baseUrl, reason, workflowstepId, authHeader, APPROVE);
    }

    @PostMapping(path = "/api/expense/reject/{expenseReportId}",
            consumes = APPLICATION_FORM_URLENCODED_VALUE,
            produces = APPLICATION_JSON_VALUE)
    public Mono<String> rejectRequest(
            @RequestHeader(name = AUTHORIZATION_HEADER) final String authHeader,
            @RequestHeader(name = BACKEND_BASE_URL_HEADER) final String baseUrl,
            @RequestParam(name = REASON) final String reason,
            @PathVariable(name = ConcurConstants.PathVariable.EXPENSE_REPORT_ID) final String workflowstepId) throws IOException, ExecutionException, InterruptedException {
        logger.debug("Rejecting the concur expense for the base concur URL: {} and expense report with ID: {}", baseUrl, workflowstepId);

        return makeConcurActionRequest(baseUrl, reason, workflowstepId, authHeader, REJECT);
    }

    private Mono<String> makeConcurActionRequest(final String baseUrl,
                                                 final String reason,
                                                 final String reportID,
                                                 final String authHeader,
                                                 final String concurAction) throws IOException, ExecutionException, InterruptedException {
        // Replace the placeholder in concur request template with appropriate action and comment.
        final String concurRequestTemplate = getConcurRequestTemplate(reason, concurAction);

        return fetchOAuthToken(authHeader, clientId, clientSecret)
                .flatMap(oauthHeader -> getWorkFlowActionUrl(oauthHeader, reportID, baseUrl)
                        .flatMap(url -> rest.post()
                                .uri(url)
                                .header(AUTHORIZATION, oauthHeader)
                                .contentType(APPLICATION_XML)
                                .accept(APPLICATION_JSON)
                                .syncBody(concurRequestTemplate)
                                .retrieve()
                                .bodyToMono(String.class)));
    }

    private String getConcurRequestTemplate(final String reason,
                                            final String concurAction) throws IOException {
        String concurRequestTemplate = IOUtils.toString(this.concurrRequestTemplate.getInputStream(), StandardCharsets.UTF_8);
        concurRequestTemplate = concurRequestTemplate.replace(ACTION_PLACEHOLDER, concurAction);
        concurRequestTemplate = concurRequestTemplate.replace(COMMENT_PLACEHOLDER, HtmlUtils.htmlEscape(reason));
        return concurRequestTemplate;
    }


    private Mono<Card> getCardForExpenseReport(final String authHeader,
                                                final String id,
                                                final String baseUrl,
                                                final String routingPrefix,
                                                final Locale locale,
                                                final HttpServletRequest request) {
        logger.debug("Requesting expense request info from concur base URL: {} for ticket request id: {}", baseUrl, id);

        return fetchOAuthToken(authHeader, clientId, clientSecret)
                .flatMap(oauthHeader -> getReportDetails(oauthHeader, id, baseUrl))
                .onErrorResume(Reactive::skipOnNotFound)
                .map(entity -> convertResponseIntoCard(entity,
                        id,
                        routingPrefix,
                        locale,
                        request));
    }

    private Mono<ResponseEntity<JsonDocument>> getReportDetails(String oauthHeader, String id, String baseUrl) {
        return rest.get()
                .uri(baseUrl + "/api/expense/expensereport/v2.0/report/{id}", id)
                .header(AUTHORIZATION, oauthHeader)
                .accept(APPLICATION_JSON)
                .exchange()
                .flatMap(Reactive::checkStatus)
                .flatMap(response -> response.toEntity(JsonDocument.class));
    }

    private Mono<String> getWorkFlowActionUrl(final String authHeader,
                                                final String id,
                                                final String baseUrl) {
        return getReportDetails(authHeader, id, baseUrl)
                .map(ResponseEntity::getBody)
                .map(jsonDocument -> jsonDocument.read("$.WorkflowActionURL"));
    }

    private Card convertResponseIntoCard(final ResponseEntity<JsonDocument> entity,
                                         final String expenseReportId,
                                         final String routingPrefix,
                                         final Locale locale,
                                         final HttpServletRequest request) {
        final JsonDocument response = entity.getBody();
        final String approvalStatus = response.read("$.ApprovalStatusName");

        final Card.Builder cardBuilder = new Card.Builder()
                .setName("Concur")
                .setTemplate(routingPrefix + "templates/generic.hbs")
                .setHeader(cardTextAccessor.getMessage("concur.title", locale))
                .setBody(buildCardBodyBuilder(response, locale));

        // Set image url.
        CommonUtils.buildConnectorImageUrl(cardBuilder, request);

        // Add approve and reject actions only if the approval status is submitted and pending approval.
        if (SUBMITTED_AND_PENDING_APPROVAL.equalsIgnoreCase(approvalStatus)) {
            CardAction.Builder approveActionBuilder = getApproveActionBuilder(expenseReportId, routingPrefix, locale);
            CardAction.Builder rejectActionBuilder = getRejectActionBuilder(expenseReportId, routingPrefix, locale);

            cardBuilder.addAction(approveActionBuilder.build());
            cardBuilder.addAction(rejectActionBuilder.build());
        }

        return cardBuilder.build();
    }

    private CardBody buildCardBodyBuilder(final JsonDocument response, Locale locale) {
        final String approvalStatus = response.read("$.ApprovalStatusName");
        final String reportFrom = response.read("$.EmployeeName");
        final String reportPurpose = response.read("$.ReportName");
        final String reportAmount = String.format("%.2f", Float.parseFloat(response.read("$.ReportTotal"))) + " " + response.read("$.CurrencyCode");

        CardBody.Builder cardBodyBuilder = new CardBody.Builder()
                .addField(makeCardBodyField(this.cardTextAccessor.getMessage("concur.report.status", locale), approvalStatus))
                .addField(makeCardBodyField(this.cardTextAccessor.getMessage("concur.report.from", locale), reportFrom))
                .addField(makeCardBodyField(this.cardTextAccessor.getMessage("concur.report.purpose", locale), reportPurpose))
                .addField(makeCardBodyField(this.cardTextAccessor.getMessage("concur.report.amount", locale), reportAmount));

        if (StringUtils.isNotBlank(response.read("$.ExpenseEntriesList[0].BusinessPurpose"))) {
            cardBodyBuilder.setDescription(response.read("$.ExpenseEntriesList[0].BusinessPurpose"));
        }

        return cardBodyBuilder.build();
    }

    private CardBodyField makeCardBodyField(final String title, final String description) {
        return new CardBodyField.Builder()
                .setTitle(title)
                .setDescription(description)
                .setType(CardBodyFieldType.GENERAL)
                .build();
    }

    private CardAction.Builder getApproveActionBuilder(
            final String expenseReportId, final String routingPrefix, final Locale locale) {
        final String approveUrl = "api/expense/approve/" + expenseReportId;

        // User has to enter the comment to approve the expense request.
        return new CardAction.Builder()
                .setLabel(this.cardTextAccessor.getActionLabel("concur.approve", locale))
                .setCompletedLabel(this.cardTextAccessor.getActionCompletedLabel("concur.approve", locale))
                .setActionKey(CardActionKey.USER_INPUT)
                .setType(HttpMethod.POST)
                .setUrl(routingPrefix + approveUrl)
                .setPrimary(true)
                .setMutuallyExclusiveSetId(APPROVAL_ACTIONS)
                .addUserInputField(
                        new CardActionInputField.Builder()
                                .setId(REASON)
                                .setLabel(cardTextAccessor.getMessage("concur.approve.reason.label", locale))
                                .setMinLength(1)
                                .build()
                );
    }

    private CardAction.Builder getRejectActionBuilder(
            final String expenseReportId, final String routingPrefix, final Locale locale) {
        final String rejectUrl = "api/expense/reject/" + expenseReportId;

        // User has to enter the comment to reject the expense request.
        return new CardAction.Builder()
                .setLabel(this.cardTextAccessor.getActionLabel("concur.reject", locale))
                .setCompletedLabel(this.cardTextAccessor.getActionCompletedLabel("concur.reject", locale))
                .setActionKey(CardActionKey.USER_INPUT)
                .setType(HttpMethod.POST)
                .setUrl(routingPrefix + rejectUrl)
                .setMutuallyExclusiveSetId(APPROVAL_ACTIONS)
                .addUserInputField(
                        new CardActionInputField.Builder()
                                .setId(REASON)
                                .setLabel(this.cardTextAccessor.getMessage("concur.reject.reason.label", locale))
                                .setMinLength(1)
                                .build()
                );
    }
}<|MERGE_RESOLUTION|>--- conflicted
+++ resolved
@@ -55,11 +55,8 @@
 
     private static final Logger logger = LoggerFactory.getLogger(ConcurController.class);
 
-<<<<<<< HEAD
     private final static String METADATA_PATH = "/discovery/metadata.json";
 
-=======
->>>>>>> 1d6adaac
     private final WebClient rest;
     private final String metadata;
     private final CardTextAccessor cardTextAccessor;
@@ -81,15 +78,11 @@
     @Autowired
     public ConcurController(WebClient rest,
                             CardTextAccessor cardTextAccessor,
-<<<<<<< HEAD
-                            @Value("classpath:static/templates/concur-request-template.xml") Resource concurRequestTemplate,
-                            @Value("classpath:static/discovery/metadata.json") Resource metadataJsonResource) throws IOException {
-=======
                             @Value("${concur.client-id}") final String clientId,
                             @Value("${concur.client-secret}") final String clientSecret,
                             @Value("${concur.oauth-instance-url}") final String oauthTokenUrl,
-                            @Value("classpath:static/templates/concur-request-template.xml") Resource concurRequestTemplate) {
->>>>>>> 1d6adaac
+                            @Value("classpath:static/templates/concur-request-template.xml") Resource concurRequestTemplate,
+                            @Value("classpath:static/discovery/metadata.json") Resource metadataJsonResource) throws IOException {
         this.rest = rest;
         this.cardTextAccessor = cardTextAccessor;
         this.clientId = clientId;
